<<<<<<< HEAD
<<<<<<< Updated upstream
from typing import Any, Union
=======
from typing import Any
import typing
from surrealpy import utils
>>>>>>> Stashed changes
=======
from typing import Any, Union
import typing
from surrealpy import utils
>>>>>>> 7e61a284


class BaseException(Exception):
    """Base class for all exceptions in this module."""

    def __str__(self) -> str:
        return self.message


class SurrealError(BaseException):
    """Exception raised for errors in the surreal db.
    Attributes:
        message -- explanation of the error
    """

    def __init__(self, message):
        self.message = message


class ConnectionError(SurrealError):
    """Exception raised for errors in the connection.
    Attributes:
        message -- explanation of the error
    """

    def __init__(self, message):
        self.message = message


class WebSocketError(SurrealError):
    """Exception raised for errors in the websocket.
    Attributes:
        message -- explanation of the error
    """

<<<<<<< HEAD
<<<<<<< Updated upstream
=======
>>>>>>> 7e61a284
    def __init__(self, message: Union[dict[str, Any], str]):
        if type(message) == str:
            self.message = "Uncaught: %s" % message
        else:
            self.message = f"{message['message']} ({message['code']})"
<<<<<<< HEAD
=======
    def __init__(self, message: dict[str, Any]):

        self.message = f"{message['message']} ({message['code']})"
>>>>>>> Stashed changes
=======
>>>>>>> 7e61a284


class SurrealStatementHeadError(SurrealError):
    """Exception raised for errors in the head of the statement.
    Attributes:
        message -- explanation of the error
    """

    def __init__(self, message):
        self.message = message


class EmptyStatementError(SurrealError):
    """Exception raised for errors in the head of the statement.
    Attributes:
        message -- explanation of the error
    """

    def __init__(self, message):
        self.message = message


class SurrealDBCliError(SurrealError):
    """Exception raised for errors in the head of the statement.
    Attributes:
        message -- explanation of the error
    """

    def __init__(self, message):
        self.message = message


class SurrealQLSyntaxError(SurrealError):
    """Exception raised for errors in the head of the statement.

    Parameters
    ----------
    message : str
        explanation of the error
    query : str
        the query that caused the error
    line : typing.Optional[int] (optional)
        the line that caused the error, by default None
    index : typing.Optional[int] (optional)
        the index that caused the error, by default None
    """

    def __init__(
        self,
        message: str,
        query: str,
        *,
        line: typing.Optional[int] = None,
        index: typing.Optional[int] = None,
    ):
        self.message = message
        self.query = query
        self.line = line
        self.index = index

    def __str__(self):

        if self.line and self.index:
            # not finished yet but it works if line and index are given as parameters
            queryLines: typing.List[str] = self.query.split("\n")
            query: str = queryLines[self.line - 1]
            lastAt = query[self.index :].find(" ")
            if lastAt == -1:
                lastAt = len(query)
            errorString = query[self.index : lastAt]
            # replace original query's self.index to lastAt with errorString
            queryLines[self.line - 1] = (
                query[: self.index] + utils.colored(errorString, "red") + query[lastAt:]
            )
            query = "\n".join(queryLines)
            queryLines[
                self.line - 1
            ] = f"{queryLines[self.line-1]}\n{' '*self.index}{utils.colored('^'*len(errorString),'cyan')}"
            query = "\n".join(queryLines)
            return (
                f"{self.message} at line {self.line} and index {self.index}:\n{query}"
            )

        else:
            return super().__str__()<|MERGE_RESOLUTION|>--- conflicted
+++ resolved
@@ -1,16 +1,7 @@
-<<<<<<< HEAD
-<<<<<<< Updated upstream
-from typing import Any, Union
-=======
 from typing import Any
 import typing
 from surrealpy import utils
->>>>>>> Stashed changes
-=======
-from typing import Any, Union
-import typing
-from surrealpy import utils
->>>>>>> 7e61a284
+
 
 
 class BaseException(Exception):
@@ -46,23 +37,13 @@
         message -- explanation of the error
     """
 
-<<<<<<< HEAD
-<<<<<<< Updated upstream
-=======
->>>>>>> 7e61a284
+
     def __init__(self, message: Union[dict[str, Any], str]):
         if type(message) == str:
             self.message = "Uncaught: %s" % message
         else:
             self.message = f"{message['message']} ({message['code']})"
-<<<<<<< HEAD
-=======
-    def __init__(self, message: dict[str, Any]):
 
-        self.message = f"{message['message']} ({message['code']})"
->>>>>>> Stashed changes
-=======
->>>>>>> 7e61a284
 
 
 class SurrealStatementHeadError(SurrealError):
