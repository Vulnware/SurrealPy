<<<<<<< Updated upstream
import dataclasses
import inspect
<<<<<<< HEAD
=======
>>>>>>> Stashed changes
=======
>>>>>>> 7e61a284
import threading
import time
from typing import Any, Callable, Optional, Tuple, Union
from websocket import create_connection, WebSocket
from surrealpy.ws.models import LoginParams, SurrealRequest, SurrealResponse
from surrealpy.utils import json_dumps, json_loads
from surrealpy.exceptions import SurrealError, SurrealQLSyntaxError, WebSocketError
from surrealpy.ws import event
import atexit

__all__ = ("SurrealClient", "SurrealClientThread")


def unthread(func):
    """
    Decorator to run a function in the main thread.

    Parameters
    ----------
    func : function
        The function to run in the main thread.

    Returns
    -------
    function
        The function to run in the main thread.
    """

    def wrapper(*args: Any, **kwargs: dict[str, Any]) -> Any:
        """
        Wrapper function.

        Parameters
        ----------
        *args : Any
            The arguments to pass to the function.
        **kwargs : dict[str,Any]
            The keyword arguments to pass to the function.

        Returns
        -------
        Any
            The return value of the function.

        Raises
        ------
        RuntimeError
            If the function is not run in the main thread.
        """
        assert (
            threading.current_thread() is threading.main_thread()
        ), "This function is not thread safe"

        return func(*args, **kwargs)

    # keep the name of the function and docstring for documentation
    wrapper.__name__ = func.__name__
    wrapper.__doc__ = func.__doc__ or "Not Documented Yet"

    return wrapper


class SurrealClient:
    """
    A class used to represent SurrealClient
    ...

    note: This class is not thread safe

    Attributes
    ----------
    url: str
        The url of the websocket server
    ws: WebSocket
        The websocket connection
    namespace: Optional[str]
        The namespace of the database
    database: Optional[str]
        The database name

    Methods
    -------
    connect() -> None
        Connect to the SurrealDB server
    disconnect() -> None
        Disconnect from the SurrealDB server
    ping() -> str
        Ping the SurrealDB server
    use(namespace: str, database: str) -> None
        Use a database
    info() -> dict[str, Any]
        Get current SurrealDB server's authentication info
    register(params: dict[str, Any]) -> str
        Signup to the SurrealDB server
    login(params: dict[str, Any]) -> None
        Login to the SurrealDB server
    invalidate() -> None
        Invalidate the current session
    authenticate(token: str) -> None
        Authenticate the current session
    killProcess(id: str) -> None
        Kill the given id process
    let(key: str, value: Any) -> None
        Set a let variable to the SurrealDB server
    query(sql: str, params: dict[str, Any]) -> list[dict[str, Any]]
        Query the SurrealDB server with the given query and params (optional) that returns a list of dict
    find(tid: str) -> list[dict[str, Any]]
        Find the given tid (table or record id) in the SurrealDB server and returns a list of dict
    find_one(tid: str) -> dict[str, Any]
        Find the given tid (table or record id) in the SurrealDB server and returns a dict
    create(tid: str, data: Union[Any, dict[str, Any]]) -> list[dict[str, Any]]
        Create a record in the SurrealDB server with the given tid (table id) and data, returns a list of dict of the created record(s)
    update(tid: str, data: Union[Any, dict[str, Any]]) -> list[dict[str, Any]]
        Update a record in the SurrealDB server with the given tid (table id) and data, returns a list of dict of the updated record(s)
    change(tid: str, data: Union[Any, dict[str, Any]]) -> list[dict[str, Any]]
        Change a record in the SurrealDB server with the given tid (table id) and data, returns a list of dict of the changed record(s)
    modify(tid: str, data: Union[Any, dict[str, Any]]) -> list[dict[str, Any]]
        Modify a record in the SurrealDB server with the given tid (table id) and data, returns a list of dict of the modified record(s)
    delete(tid: str) -> list[dict[str, Any]]
        Delete a record in the SurrealDB server with the given tid (table id), returns a list of dict of the deleted record(s)
    """

    def __init__(self, url):
        """
        Initialize the SurrealClient instance.

        Parameters
        ----------
        url : str
            The url of the websocket server
        """
        if url.startswith("http://"):
            url = url.replace("http://", "ws://")
        elif url.startswith("https://"):
            url = url.replace("https://", "wss://")
        self.__url: str = url
        self._ws: WebSocket
        self._counter: int = 0
        self._namespace: Optional[str] = None
        self._database: Optional[str] = None
        self._let_variables: list[str] = set()
        # atexit.register(self._atexit)

    def _atexit(self):
        """
        This is a private function that is used to disconnect the websocket connection when the program exits. It is not recommended to use this function.
        """

        self.disconnect()

    def _count(self) -> str:
        """
        This is a private function that is used to count the number of requests. It is not recommended to use this function.

        Returns
        -------
        str
            The number of requests
        """
        self._counter += 1
        return str(self._counter)

    def _set_let(self, key: str):
        """
        This is a private function that is used to set the let variables. It is not recommended to use this function. May use in the future.

        Parameters
        ----------
        key: str
            The key of the let variable
        """
        self._let_variables.add(key)

    @property
    def ws(self) -> WebSocket:
        """The websocket connection.

        Returns
        -------
        WebSocket
            The websocket connection"""
        return self._ws

    @property
    def namespace(self):
        """The namespace of the database.

        Returns
        -------
        Optional[str]
            The namespace of the database
        """
        return self._namespace

    @property
    def database(self):
        """The database name.

        Returns
        -------
        Optional[str]
            The database name
        """
        return self._database

    @property
    def url(self):
        """The url of the websocket server.

        Returns
        -------
        str
            The url of the websocket server
        """
        return self.__url

<<<<<<< HEAD
<<<<<<< Updated upstream
    # @unthread
=======
=======
    # @unthread
>>>>>>> 7e61a284
    def info(self) -> Any:
        """
        The info about connected database connection

        Returns
        -------
        Any
            The info about connected database connection
        """
        return self.query("INFO DB;")

    @unthread
>>>>>>> Stashed changes
    def connect(self) -> None:
        """
        Connect to the SurrealDB server.

        Raises
        ------
        WebSocketError
            If the connection is already established
        """
<<<<<<< HEAD
<<<<<<< Updated upstream

        if hasattr(self, "ws"):
=======
        if hasattr(self, "ws") and self.ws.connected:
>>>>>>> Stashed changes
=======
        if hasattr(self, "ws") and self.ws.connected:
>>>>>>> 7e61a284
            raise WebSocketError("Already connected")

        self._ws = create_connection(self.url)

    @unthread
    def disconnect(self) -> None:
        """
        Disconnects from the websocket server.

        Raises
        ------
        WebSocketError
            If the connection is not established

        """
        if hasattr(self, "ws") and self.ws.connected:
            self.ws.close()

        else:
            raise WebSocketError({"message": "Not connected", "code": -1})

    def _raw_send(self, request: SurrealRequest) -> dict[str, Any]:
        """
        This is a private function that is used to send the request to the SurrealDB server. It is not recommended to use this function. May be deprecated in the future.

        Parameters
        ----------
        request: SurrealRequest
            The request to send to the SurrealDB server

        Raises
        ------
        WebSocketException
            If the connection is not established

        Returns
        -------
        dict[str, Any]
            The response from the SurrealDB server
        """
        self.ws.send(json_dumps(request))
        return json_loads(self.ws.recv())

    @unthread
    def _send(self, method: str, *params: Any) -> Tuple[Union[int,str],Union[list,dict]]:
        """
        Sends a request to the websocket server

        Parameters
        ----------
        method: str
            The method of the request
        *params: Any
            The parameters of the request

        Raises
        ------
        WebSocketError
            if surrealDB server returns an error(s)

        Returns
        -------
        Any
            The response from the SurrealDB server
        """
        request = SurrealRequest(id=self._count(), method=method, params=params)
        self.ws.send(json_dumps(request))
        data = self.ws.recv()
        returnData = json_loads(data)
        if returnData.get("error") is not None:
            if returnData["error"]["code"] == -32000:
                err = SurrealQLSyntaxError(returnData["error"]["message"], params[0])
            else:
                err = WebSocketError(returnData["error"])
            raise err
        return returnData["id"], returnData["result"]

    def _clean_dict_params(self, params: dict[str, Any]) -> dict[str, Any]:
        """
        Clean the params of the request. It is not recommended to use this function. May cause unexpected behavior.

        Parameters
        ----------
        params: dict[str, Any]
            The params to clean

        Returns
        -------
        dict[str, Any]
            The cleaned params
        """
        return {k: v for k, v in params.items() if v is not None}

    def ping(self) -> bool:
        """
        Ping the SurrealDB server.

        Returns
        -------
        bool
            True if the SurrealDB server is alive else False
        """
        return self._send("ping")[1]

    def use(self, namespace: str, database: str) -> None:
        """
        Use a database.

        Parameters
        ----------
        namespace: str
            The namespace of the database
        database: str
            The database name

        """
        returnData = self._send("use", namespace, database)[1]
        self._namespace = namespace
        self._database = database
        return returnData

    def register(self, params: dict[str, Any]) -> str:
        """
        Signup to the SurrealDB server.

        Parameters
        ----------
        params: dict[str, Any]
            The params of the request

        Returns
        -------
        str
            The token of the user
        """
        clean_params = self._clean_dict_params(params)
        return self._send("signup", clean_params)[1]

    def login(self, params: Union[dict[str, Any], LoginParams]) -> None:
        """
        Login to the SurrealDB server.

        Parameters
        ----------
        params: Union[dict[str, Any], LoginParams]
            The credentials of the login request
        """
        if isinstance(params, LoginParams):
            params = params.to_dict()
        clean_params = self._clean_dict_params(params)
        return self._send("signin", clean_params)[1]

    def invalidate(self) -> None:
        """
        Invalidate the current session.
        """
        return self._send("invalidate")[1]

    def authenticate(self, token: str):
        """Authenticate the current session."""
        return self._send("authenticate", token)[1]

    def killProcess(self, id: str) -> None:
        """
        Kill the current process.
        """
        return self._send("kill", id)[1]

    def let(self, key: str, value: Any) -> None:
        """Set a let variable."""

        return self._send("let", key, value)[1]

    def query(
        self,
        sql: str,
        *,
        params: Union[dict[str, Any], list[Any], tuple[Any], set[Any]] = None,
    ) -> SurrealResponse:
        """Query the SurrealDB server.

        Parameters
        ----------
        sql: str
            The sql query to execute on the SurrealDB server
        params: Any
            The params of the query (optional)

        Returns
        -------
        SurrealResponse
            The result of the query as a list of dictionaries (rows) with the column names as keys and the values as values of the dictionary (row)
        """
        if params is None:
            id, query_result = self._send("query", sql, params)
        elif isinstance(params, (list, tuple, set)):
            id, query_result = self._send("query", sql.format(*params))
        elif isinstance(params, dict):
            id, query_result = self._send("query", sql.format(**params))
        else:
            raise TypeError("params must be a list, tuple, set or dict")
        return SurrealResponse(id=id, results=[r.get("result") for r in query_result])

    def find(self, tid: str) -> SurrealResponse:
        """Find documents by their ids or table name.
        Parameters
        ----------
        tid: str
            The id or table name of the document(s)

        Returns
        -------
        SurrealResponse
            The result of the query as a SurrealResponse object containing the id of the query and the results as a list of dictionaries (rows) with the column names as keys and the values as values of the dictionary (row)
        """
        returnData = self._send("select", tid)
        return SurrealResponse(id=returnData[0], results=returnData[1])

    def find_one(self, tid: str) -> SurrealResponse:
        """Find a document by its id or table name.
        Parameters
        ----------
        tid: str
            The id or table name of the document

        Returns
        -------
        SurrealResponse
            The result of the query as a SurrealResponse object containing the results as a list of dictionaries (rows) with the column names as keys and the values as values of the dictionary (row)

        """
        # TODO: Will change documentation of return type
        response = self.find(tid)
        if len(response.results) == 0:
            return None
        
        return SurrealResponse(id=response.id,results=response.results[0])

    def create(
        self, tid: str, data: Union[Any, dict[str, Any]]
    ) -> SurrealResponse:
        """Create a document.
        Parameters
        ----------
        tid: str
            The id or table name of the document
        data: Union[Any,dict[str,Any]]
            The data of the document

        Returns
        -------
        list[dict[str,Any]]
            The document(s) created as a list of dictionaries (rows) with the column names as keys and the values as values of the dictionary (row)

        """
        # TODO: Will change documentation of return type

        _id,result = self._send("create", tid, data)
        return SurrealResponse(id=_id,results=result)

    def update(
        self, tid: str, data: Union[Any, dict[str, Any]]
    ) -> list[dict[str, Any]]:
        """Update a document.
        Parameters
        ----------
        tid: str
            The id or table name of the document
        data: Union[Any,dict[str,Any]]
            The data of the document

        Returns
        -------
        list[dict[str,Any]]
            The document(s) updated as a list of dictionaries (rows) with the column names as keys and the values as values of the dictionary (row)

        """
        _id,result = self._send("update", tid, data)
        return SurrealResponse(id=_id,results=result)

    def change(
        self, tid: str, data: Union[Any, dict[str, Any]]
    ) -> list[dict[str, Any]]:
        """Change a document.
        Parameters
        ----------
        tid: str
            The id or table name of the document
        data: Union[Any,dict[str,Any]]
            The data of the document

        Returns
        -------
        list[dict[str,Any]]
            The document(s) changed as a list of dictionaries (rows) with the column names as keys and the values as values of the dictionary (row)

        """
        _id,result = self._send("change", tid, data)
        return SurrealResponse(id=_id,results=result)

    def modify(
        self, tid: str, data: Union[Any, dict[str, Any]]
    ) -> list[dict[str, Any]]:
        """Modify a document.
        Parameters
        ----------
        tid: str
            The id or table name of the document
        data: Union[Any,dict[str,Any]]
            The data of the document

        Returns
        -------
        list[dict[str,Any]]
            The document(s) modified as a list of dictionaries (rows) with the column names as keys and the values as values of the dictionary (row)

        """
        _id,result = self._send("modify", tid, data)
        return SurrealResponse(id=_id,results=result)

    def delete(self, tid: str) -> list[dict[str, Any]]:
        """Delete document(s) by given tid.
        Parameters
        ----------
        tid: str
            The id or table name of the document

        Returns
        -------
        list[dict[str,Any]]
            The document(s) deleted as a list of dictionaries (rows) with the column names as keys and the values as values of the dictionary (row)

        """
        _id,result = self._send("delete", tid)
        return SurrealResponse(id=_id,results=result)

    @unthread
    def __enter__(self):
        """Enter the context manager.

        Returns
        -------
        SurrealClient
            The SurrealClient instance
        """
        self.connect()
        return self

    def __exit__(
        self, exc_type: Optional[Any], exc_val: Optional[Any], exc_tb: Optional[Any]
    ):
        """
        Exit the context manager.

        Parameters
        ----------
        exc_type: Any
            The exception type (optional) that was raised in the context manager (if any)
        exc_val: Any
            The exception value (optional) that was raised in the context manager (if any)
        exc_tb: Any
            The exception traceback (optional) that was raised in the context manager (if any)
        """
        self.disconnect()


class SurrealClientThread(SurrealClient):
    """
    A class used to represent SurrealClient
    ...

    note: This class is not thread safe

    Parameters
    ----------
    url: str
        The url of the SurrealDB server
    eventManager: Optional[event.EventManager]
        The event manager of the client (optional) if you want to use custom event manager (default is None)

    Attributes
    ----------
    url: str
        The url of the websocket server (e.g: http://127.0.0.1:8000/rpc)
    ws: WebSocket
        The websocket connection
    namespace: Optional[str]
        The namespace of the database
    database: Optional[str]
        The database name
    eventManager: Optional[event.EventManager]
        The event manager of the client (optional) if you want to use custom event manager (default is None)

    Methods
    -------
    connect() -> None:
        Connect to the SurrealDB server
    disconnect() -> None:
        Disconnect from the SurrealDB server
    ping() -> str:
        Ping the SurrealDB server
    use(namespace: str, database: str) -> None:
        Use a database
    info() -> dict[str, Any]:
        Get current SurrealDB server's authentication info
    register(params: dict[str, Any]) -> str
        Signup to the SurrealDB server
    login(params: dict[str, Any]) -> None
        Login to the SurrealDB server
    invalidate() -> None
        Invalidate the current session
    authenticate(token: str) -> None
        Authenticate the current session
    killProcess(id: str) -> None
        Kill the given id process
    let(key: str, value: Any) -> None
        Set a let variable to the SurrealDB server
    query(sql: str, params: dict[str, Any]) -> list[dict[str, Any]]
        Query the SurrealDB server with the given query and params (optional) that returns a list of dict
    find(tid: str) -> list[dict[str, Any]]
        Find the given tid (table or record id) in the SurrealDB server and returns a list of dict
    find_one(tid: str) -> dict[str, Any]
        Find the given tid (table or record id) in the SurrealDB server and returns a dict
    create(tid: str, data: Union[Any, dict[str, Any]]) -> list[dict[str, Any]]
        Create a record in the SurrealDB server with the given tid (table id) and data, returns a list of dict of the created record(s)
    update(tid: str, data: Union[Any, dict[str, Any]]) -> list[dict[str, Any]]
        Update a record in the SurrealDB server with the given tid (table id) and data, returns a list of dict of the updated record(s)
    change(tid: str, data: Union[Any, dict[str, Any]]) -> list[dict[str, Any]]
        Change a record in the SurrealDB server with the given tid (table id) and data, returns a list of dict of the changed record(s)
    modify(tid: str, data: Union[Any, dict[str, Any]]) -> list[dict[str, Any]]
        Modify a record in the SurrealDB server with the given tid (table id) and data, returns a list of dict of the modified record(s)
    delete(tid: str) -> list[dict[str, Any]]
        Delete a record in the SurrealDB server with the given tid (table id), returns a list of dict of the deleted record(s)
    on(event: Union[str, Callable]) -> Callable
        Decorator to register an event handler for the given event name or function name (if event is a function) to the EventManager and returns a function that can be used to unregister the event handler from the EventManager
    """

    def __init__(self, url: str, *, eventManager: Optional[event.EventManager] = None):
        """Initialize the SurrealClientThread instance.

        Parameters
        ----------
        url: str
            The url of the SurrealDB server

        """
        super().__init__(url)
        self._receive_thread: threading.Thread = threading.Thread(
            target=self._receive_responses, daemon=True
        )
        self._lock = threading.Lock()
        self._responses: dict[str, Any] = {}
        self._event_manager: event.EventManager = eventManager or event.EventManager()

        self.on = self._event_manager.on

    def count(self) -> int:
        """
        Count the number of responses.

        Returns
        -------
        int
            The number of responses
        """
        with self._lock:
            return len(self._responses)

    def _count(self) -> str:
        """
        This is a private function that is used to count the number of requests. It is not recommended to use this function.

        Returns
        -------
        str
            The number of requests
        """
        with self._lock:
            self._counter += 1
            return str(self._counter)

    def _receive_responses(self):
        """
        This is a private function that is used to receive responses from the SurrealDB server. It is not recommended to use this function.
        """
        while self.ws.connected:
            # Receive response from server and add it to the responses dictionary
            response = self._ws.recv()
            if response is None or response == "":
                # If the response is empty, then the connection has been closed
                continue
            # Parse the response as a dictionary
            response = json_loads(response)
            # Add the response to the responses dictionary
            self._responses[response["id"]] = response
            self._event_manager.emit(event.Events.RECEIVED, response)

    def _send(self, method: str, *params: Any) -> Tuple[Union[int,str],Union[list,dict]]:
        """
        Sends a request to the websocket server

        Parameters
        ----------
        method: str
            The method of the request
        *params: Any
            The parameters of the request

        Raises
        ------
        WebSocketError
            if surrealDB server returns an error(s)

        Returns
        -------
        Any
            The response from the SurrealDB server
        """
        request = SurrealRequest(id=self._count(), method=method, params=params)
        self._ws.send(json_dumps(request))
        # Wait for the response to be received
        while request.id not in self._responses:
            time.sleep(0.01)
        # Get the response from the responses dictionary and remove it from the dictionary
        response = self._responses.pop(request.id, None)
        if response is None:
            # If the response is None, then the connection has been closed
            err = SurrealError("Response is None")
            # Emit the error event
            self._event_manager.emit(
                event.Events.ERROR,
                event.Event(
                    event=event.Events.ERROR, response=SurrealResponse("-1", (err,))
                ),
            )
            raise err
        if response.get("error") is not None:
            # If the response has an error, then raise the error and return None
            if response["error"]["code"] == -32000:
                err = SurrealQLSyntaxError(response["error"]["message"], params[0])
            else:
                err = WebSocketError(response["error"])

            # Emit the error event
            self._event_manager.emit(
                event.Events.ERROR,
                event.Event(event=event.Events.ERROR, response=response, id=request.id),
            )
            raise err
        return response["id"], response["result"]

    def connect(self):
        """
        Connect to the SurrealDB server.

        Raises
        ------
        WebSocketError
            If the connection is already established
        """
        # check if thread is already running, if so, raise an error
        if self._receive_thread.is_alive():
            raise WebSocketError("Connection is already established")
        if not hasattr(self, "_ws"):
            # If the websocket is already initialized, then close it
            self._ws = create_connection(self.url)
            self._receive_thread.start()
            self._event_manager.emit(
                event.Events.CONNECTED,
                event.Event(
                    event.Events.CONNECTED,
                    response=SurrealResponse("-1", ("Connected",)),
                ),
            )

    def login(self, params: Union[dict[str, Any], LoginParams]) -> None:
        """
        Login to the SurrealDB server.

        Parameters
        ----------
        params: Union[dict[str, Any], LoginParams]
            The credentials of the login request
        """
        self._event_manager.emit(
            event.Events.LOGIN,
            event.Event(
                event.Events.LOGIN, response=SurrealResponse("-1", ("Logging in...",))
            ),
        )
        if isinstance(params, LoginParams):
            params = params.to_dict()
        clean_params = self._clean_dict_params(params)
        result = (self._send("signin", clean_params)[1],)
        self._event_manager.emit(
            event.Events.LOGGED_IN,
            event.Event(event.Events.LOGGED_IN, response=SurrealResponse("-1", result)),
        )
        return result

    def use(self, namespace: str, database: str) -> None:
        """
        Use a database.

        Parameters
        ----------
        namespace: str
            The namespace of the database
        database: str
            The database name

        """
        result = self._send("use", namespace, database)
        self._event_manager.emit(
            event.Events.USE,
            event.Event(
                event.Events.USE,
                response=SurrealResponse(
                    result[0], {"namespace": namespace, "database": database}
                ),
                id=result[0],
            ),
        )
        return result[1]

    def disconnect(self):
        """
        Disconnect from the SurrealDB server.

        Raises
        ------
        WebSocketError
            If the connection is already closed
        """
        if hasattr(self, "ws") and self.ws.connected:
            self._ws.close()
            self._receive_thread.join()
            self._event_manager.emit(
                event.Events.DISCONNECTED,
                event.Event(
                    event.Events.DISCONNECTED,
                    response=SurrealResponse("-1", ("Disconnected",)),
                ),
            )

        else:
            raise WebSocketError({"message": "Not connected", "code": -1})

    def __enter__(self):
        """Enter the context manager.

        Returns
        -------
        SurrealClient
            The SurrealClient instance
        """
        self.connect()
        return self<|MERGE_RESOLUTION|>--- conflicted
+++ resolved
@@ -1,11 +1,3 @@
-<<<<<<< Updated upstream
-import dataclasses
-import inspect
-<<<<<<< HEAD
-=======
->>>>>>> Stashed changes
-=======
->>>>>>> 7e61a284
 import threading
 import time
 from typing import Any, Callable, Optional, Tuple, Union
@@ -222,13 +214,6 @@
         """
         return self.__url
 
-<<<<<<< HEAD
-<<<<<<< Updated upstream
-    # @unthread
-=======
-=======
-    # @unthread
->>>>>>> 7e61a284
     def info(self) -> Any:
         """
         The info about connected database connection
@@ -241,7 +226,6 @@
         return self.query("INFO DB;")
 
     @unthread
->>>>>>> Stashed changes
     def connect(self) -> None:
         """
         Connect to the SurrealDB server.
@@ -251,16 +235,10 @@
         WebSocketError
             If the connection is already established
         """
-<<<<<<< HEAD
-<<<<<<< Updated upstream
-
-        if hasattr(self, "ws"):
-=======
+
+
+
         if hasattr(self, "ws") and self.ws.connected:
->>>>>>> Stashed changes
-=======
-        if hasattr(self, "ws") and self.ws.connected:
->>>>>>> 7e61a284
             raise WebSocketError("Already connected")
 
         self._ws = create_connection(self.url)
